--- conflicted
+++ resolved
@@ -53,42 +53,6 @@
 AC_DEFUN([AC_PROVIDE_AC_LIBTOOL_DLOPEN], )
 AC_LIBTOOL_DLOPEN
 AC_PROG_LIBTOOL
-if test ! -z "$CXX"; then
-	#
-	# OK, we found something AC_LANG_CXX thinks is a C++ compiler,
-	# but is it one?
-	#
-	# Some UN*Xes have, by default, a case-insensitive file
-	# system, and AC_PROG_CXX looks for, among other things,
-	# "CC" as a C++ compiler, and, if you have a case-insensitive
-	# file system and a C compiler named "cc" (both true, by
-	# default, on OS X), AC_PROG_CXX may end up thinking it's
-	# the C++ compiler.
-	#
-	# So we check by feeding the purported C++ compiler a
-	# program using C++ features (iostream).
-	#
-	# We do this after AC_PROG_LIBTOOL; if we did so before, and
-	# cleared CXX if what we had isn't a C++ compiler, that'd
-	# get undone by AC_PROG_LIBTOOL for some reason.
-	#
-	AC_MSG_CHECKING(whether $CXX is a C++ compiler)
-	AC_LANG_PUSH([C++])
-	AC_LINK_IFELSE([AC_LANG_PROGRAM(
-	[
-#include <iostream>
-	],
-	[
-	std::cout << "Hello World! ";
-	return 0;
-	])],
-		[AC_MSG_RESULT(yes)],
-		[
-			AC_MSG_RESULT(no)
-			CXX=""
-		])
-	AC_LANG_POP([C++])
-fi
 AC_PATH_PROG(PERL, perl)
 #
 # XXX - should autogen.sh check for YACC/Bison and Flex?  A user building
@@ -237,8 +201,6 @@
 # specify the deployment target, pick the OS version on which the build
 # is being done.  This also causes the build to be done against an SDK
 # rather than against the headers and libraries in /usr/include and /usr/lib.
-<<<<<<< HEAD
-=======
 #
 # Check for an OS X deployment target early, so that as many tests using
 # the compiler are done using the flags that we'll be using when building.
@@ -326,7 +288,7 @@
 		# Add an -isysroot flag to use the SDK.
 		#
 		CFLAGS="-mmacosx-version-min=$deploy_target -isysroot $SDKPATH $CFLAGS"
-		CPPFLAGS="-mmacosx-version-min=$deploy_target -isysroot $SDKPATH $CPPFLAGS"
+		CXXFLAGS="-mmacosx-version-min=$deploy_target -isysroot $SDKPATH $CXXFLAGS"
 		LDFLAGS="-mmacosx-version-min=$deploy_target -isysroot $SDKPATH $LDFLAGS"
 
 		#
@@ -340,113 +302,21 @@
 		# flag being set?
 		#
 		OSX_DEPLOY_TARGET="MACOSX_DEPLOYMENT_TARGET=$deploy_target"
-	fi
-esac
-
-#
-# Try to arrange for large file support.
->>>>>>> ff15b893
-#
-# Check for an OS X deployment target early, so that as many tests using
-# the compiler are done using the flags that we'll be using when building.
-#
-case "$host_os" in
-darwin*)
-	#
-	# Get the OS X major version number.
-	# (We quote the command so that we can use autoconf's M4
-	# quoting characters, [ and ], in the sed expression.)
-	#
-	[os_version=`sw_vers -productVersion | sed 's/\([0-9][0-9]*\)\.\([0-9][0-9]*\)\.[0-9]*/\1.\2/'`]
-
-	AC_ARG_ENABLE(osx-deploy-target,
-	  AC_HELP_STRING( [--enable-osx-deploy-target],
-	    [choose an OS X deployment target @<:@default=none@:>@]),
-	[
-		if test $enableval = no
-		then
-			deploy_target=
-		elif test $enableval = yes
-		then
-			deploy_target=$os_version
-		else
-			deploy_target="$enableval"
-		fi
-	],[
-		deploy_target=
-	])
-	AC_MSG_CHECKING([what deployment target to use])
-	if test -z "$deploy_target"
-	then
-		AC_MSG_RESULT(none)
-		OSX_DEPLOY_TARGET=
-	else
-		AC_MSG_RESULT($deploy_target)
 
 		case $deploy_target in
 
-		10.0|10.1|10.2)
+		10.4|10.5)
 			#
-			# I'm not sure this would even work.
+			# Only 32-bit builds are supported.  10.5
+			# (and 10.4?) had a bug that causes some BPF
+			# functions not to work with 64-bit userland
+		        # code, so capturing won't work.
 			#
-			AC_ERROR([$deploy_target not supported as a deployment target])
-			;;
-
-		10.3)
-			#
-			# XXX - never tested.
-			#
-			SDKPATH="/Developer/SDKs/MacOSX10.3.9.sdk"
-			;;
-
-		*)
-			#
-			# XXX - for 10.4, do we need 10.4u?  We're
-			# not currently doing fat builds (we'd need
-			# fat versions of the support libraries for
-			# that to be useful), but, if we do, we'd
-			# need to use 10.4u.
-			#
-			for i in /Developer/SDKs \
-			    /Applications/Xcode.app/Contents/Developer/Platforms/MacOSX.platform/Developer/SDKs \
-			    /Library/Developer/CommandLineTools/SDKs
-			do
-				if test -d "$i"/"MacOSX$deploy_target.sdk"
-				then
-					SDKPATH="$i"/"MacOSX$deploy_target.sdk"
-					break
-				fi
-			done
-			if test -z "$SDKPATH"
-			then
-				AC_MSG_ERROR([couldn't find the SDK for OS X $deploy_target])
-			fi
+			CFLAGS="-arch i386 $CFLAGS"
+			CXXFLAGS="-arch i386 $CXXFLAGS"
+			LDFLAGS="-arch i386 $LDFLAGS"
 			;;
 		esac
-
-		#
-		# Add a -mmacosx-version-min flag to force tests that
-		# use the compiler, as well as the build itself, not to,
-		# for example, use compiler or linker features not supported
-		# by the minimum targeted version of the OS.
-		#
-		# Add an -isysroot flag to use the SDK.
-		#
-		CFLAGS="-mmacosx-version-min=$deploy_target -isysroot $SDKPATH $CFLAGS"
-		CPPFLAGS="-mmacosx-version-min=$deploy_target -isysroot $SDKPATH $CPPFLAGS"
-		LDFLAGS="-mmacosx-version-min=$deploy_target -isysroot $SDKPATH $LDFLAGS"
-
-		#
-		# Add a -sdkroot flag to use with osx-app.sh.
-		#
-		OSX_APP_FLAGS="-sdkroot $SDKPATH"
-
-		#
-		# XXX - do we need this to build the Wireshark wrapper?
-		# XXX - is this still necessary with the -mmacosx-version-min
-		# flag being set?
-		#
-		OSX_DEPLOY_TARGET="MACOSX_DEPLOYMENT_TARGET=$deploy_target"
 	fi
 esac
 
@@ -734,12 +604,12 @@
 	wireshark_extra_gcc_flags=$enableval
 	if test $enableval != no
 	then
-		AC_WIRESHARK_COMPILER_FLAGS_CHECK(-pedantic)
+		AC_WIRESHARK_GCC_CFLAGS_CHECK(-pedantic)
 		#
 		# Various code blocks this one.
 		#
-		AC_WIRESHARK_COMPILER_FLAGS_CHECK(-Woverflow)
-		AC_WIRESHARK_COMPILER_FLAGS_CHECK(-fstrict-overflow -Wstrict-overflow=4)
+		AC_WIRESHARK_GCC_CFLAGS_CHECK(-Woverflow)
+		AC_WIRESHARK_GCC_CFLAGS_CHECK(-fstrict-overflow -Wstrict-overflow=4)
 		#
 		# Some memset() calls to clear out structures
 		# on the stack are getting flagged as "will never
@@ -748,60 +618,56 @@
 		# Apple Inc. build 5658) (LLVM build 2336.11.00), for
 		# some unknown reason.
 		#
-		AC_WIRESHARK_COMPILER_FLAGS_CHECK(-Wunreachable-code)
+		AC_WIRESHARK_GCC_CFLAGS_CHECK(-Wunreachable-code)
 		#
 		# Due to various places where APIs we don't control
 		# require us to cast away constness, we can probably
 		# never enable these ones with -Werror.
 		#
-		AC_WIRESHARK_COMPILER_FLAGS_CHECK(-Wcast-qual)
-		AC_WIRESHARK_COMPILER_FLAGS_CHECK(-Wbad-function-cast, C)
+		AC_WIRESHARK_GCC_CFLAGS_CHECK(-Wcast-qual)
+		AC_WIRESHARK_GCC_CFLAGS_CHECK(-Wbad-function-cast, C)
 		#
 		# Some generated ASN.1 dissectors block this one;
 		# multiple function declarations for the same
 		# function are being generated.
 		#
-		AC_WIRESHARK_COMPILER_FLAGS_CHECK(-Wredundant-decls)
+		AC_WIRESHARK_GCC_CFLAGS_CHECK(-Wredundant-decls)
 		#
 		# Some loops are safe, but it's hard to convince the
 		# compiler of that.
 		#
-		AC_WIRESHARK_COMPILER_FLAGS_CHECK(-Wunsafe-loop-optimizations)
+		AC_WIRESHARK_GCC_CFLAGS_CHECK(-Wunsafe-loop-optimizations)
 		#
 		# All the registration functions block these for now.
 		#
-		AC_WIRESHARK_COMPILER_FLAGS_CHECK(-Wmissing-prototypes)
-		AC_WIRESHARK_COMPILER_FLAGS_CHECK(-Wmissing-declarations)
-		#
-		# A bunch of "that might not work on SPARC" code blocks
-		# this one for now.
-		#
-		AC_WIRESHARK_COMPILER_FLAGS_CHECK(-Wcast-align)
+		AC_WIRESHARK_GCC_CFLAGS_CHECK(-Wmissing-prototypes)
+		AC_WIRESHARK_GCC_CFLAGS_CHECK(-Wmissing-declarations)
 	fi
 ],)
-AC_WIRESHARK_COMPILER_FLAGS_CHECK(-Wall -W) # -W is now known as -Wextra
-AC_WIRESHARK_COMPILER_FLAGS_CHECK(-Wextra) # -W is now known as -Wextra
-AC_WIRESHARK_COMPILER_FLAGS_CHECK(-Wdeclaration-after-statement, C)
-AC_WIRESHARK_COMPILER_FLAGS_CHECK(-Wendif-labels)
-AC_WIRESHARK_COMPILER_FLAGS_CHECK(-Wpointer-arith)
-AC_WIRESHARK_COMPILER_FLAGS_CHECK(-Wno-pointer-sign, C)
-AC_WIRESHARK_COMPILER_FLAGS_CHECK(-Warray-bounds)
-AC_WIRESHARK_COMPILER_FLAGS_CHECK(-Wformat-security)
-AC_WIRESHARK_COMPILER_FLAGS_CHECK(-Wold-style-definition, C)
-AC_WIRESHARK_COMPILER_FLAGS_CHECK(-Wshorten-64-to-32)
-AC_WIRESHARK_COMPILER_FLAGS_CHECK(-Wstrict-prototypes, C)
-AC_WIRESHARK_COMPILER_FLAGS_CHECK(-Wjump-misses-init, C)
-AC_WIRESHARK_COMPILER_FLAGS_CHECK(-Wvla)
-AC_WIRESHARK_COMPILER_FLAGS_CHECK(-Waddress)
-AC_WIRESHARK_COMPILER_FLAGS_CHECK(-Warray-bounds)
-AC_WIRESHARK_COMPILER_FLAGS_CHECK(-Wattributes)
-AC_WIRESHARK_COMPILER_FLAGS_CHECK(-Wdiv-by-zero)
-AC_WIRESHARK_COMPILER_FLAGS_CHECK(-Wignored-qualifiers)
-AC_WIRESHARK_COMPILER_FLAGS_CHECK(-Wpragmas)
-AC_WIRESHARK_COMPILER_FLAGS_CHECK(-Wno-overlength-strings)
-AC_WIRESHARK_COMPILER_FLAGS_CHECK(-Wwrite-strings)
-AC_WIRESHARK_COMPILER_FLAGS_CHECK(-Wno-long-long)
-AC_WIRESHARK_COMPILER_FLAGS_CHECK(-Wc++-compat, C)
+AC_WIRESHARK_GCC_CFLAGS_CHECK(-Wall -W) # -W is now known as -Wextra
+AC_WIRESHARK_GCC_CFLAGS_CHECK(-Wextra) # -W is now known as -Wextra
+AC_WIRESHARK_GCC_CFLAGS_CHECK(-Wdeclaration-after-statement, C)
+AC_WIRESHARK_GCC_CFLAGS_CHECK(-Wendif-labels)
+AC_WIRESHARK_GCC_CFLAGS_CHECK(-Wpointer-arith)
+AC_WIRESHARK_GCC_CFLAGS_CHECK(-Wno-pointer-sign, C)
+AC_WIRESHARK_GCC_CFLAGS_CHECK(-Warray-bounds)
+AC_WIRESHARK_GCC_CFLAGS_CHECK(-Wcast-align)
+AC_WIRESHARK_GCC_CFLAGS_CHECK(-Wformat-security)
+AC_WIRESHARK_GCC_CFLAGS_CHECK(-Wold-style-definition, C)
+AC_WIRESHARK_GCC_CFLAGS_CHECK(-Wshorten-64-to-32)
+AC_WIRESHARK_GCC_CFLAGS_CHECK(-Wstrict-prototypes, C)
+AC_WIRESHARK_GCC_CFLAGS_CHECK(-Wjump-misses-init, C)
+AC_WIRESHARK_GCC_CFLAGS_CHECK(-Wvla)
+AC_WIRESHARK_GCC_CFLAGS_CHECK(-Waddress)
+AC_WIRESHARK_GCC_CFLAGS_CHECK(-Warray-bounds)
+AC_WIRESHARK_GCC_CFLAGS_CHECK(-Wattributes)
+AC_WIRESHARK_GCC_CFLAGS_CHECK(-Wdiv-by-zero)
+AC_WIRESHARK_GCC_CFLAGS_CHECK(-Wignored-qualifiers)
+AC_WIRESHARK_GCC_CFLAGS_CHECK(-Wpragmas)
+AC_WIRESHARK_GCC_CFLAGS_CHECK(-Wno-overlength-strings)
+AC_WIRESHARK_GCC_CFLAGS_CHECK(-Wwrite-strings)
+AC_WIRESHARK_GCC_CFLAGS_CHECK(-Wno-long-long)
+AC_WIRESHARK_GCC_CFLAGS_CHECK(-Wc++-compat, C)
 
 #
 # XXX - OK for C++?
@@ -812,7 +678,7 @@
 # some Xcode versions that came with Mac OS X 10.5) complain about
 # that.
 #
-AC_WIRESHARK_COMPILER_FLAGS_CHECK(-Wshadow, C,
+AC_WIRESHARK_GCC_CFLAGS_CHECK(-Wshadow, C,
   [
 extern int bar(int a);
 extern int foo(int);
@@ -830,7 +696,7 @@
 # Unfortunately some versions of gcc generate logical-op warnings when strchr()
 # is given a constant string.
 # gcc versions 4.3.2 and 4.4.5 are known to have the problem.
-AC_WIRESHARK_COMPILER_FLAGS_CHECK(-Wlogical-op, C,
+AC_WIRESHARK_GCC_CFLAGS_CHECK(-Wlogical-op, C,
   [
 #include <string.h>
 
@@ -868,19 +734,7 @@
 	;;
 esac
 
-#
-# On OS X, suppress warnings about deprecated declarations, because
-# they apparently think everything on OS X is Shiny Happy Apple-
-# Framework-Based Apps and are deprecating some perfectly OK
-# multi-platform open-source libraries that we use in our multi-platform
-# open-source application in favor of various frameworks that are
-# OS X-only.
-#
-case "$host_os" in
-darwin*)
-	AC_WIRESHARK_COMPILER_FLAGS_CHECK(-Wno-deprecated-declarations)
-	;;
-esac
+## AC_WIRESHARK_GCC_CFLAGS_CHECK(-Wno-error=unused-but-set-variable)
 
 #
 # Use the faster pre gcc 4.5 floating point precision if available;
@@ -889,16 +743,12 @@
 # to omit -fexcess-precision=fast, which produces a pile of
 # annoying warnings.
 #
-<<<<<<< HEAD
 if test "x$CC" != "xclang" ; then
   AC_WIRESHARK_GCC_CFLAGS_CHECK(-fexcess-precision=fast)
 fi
-=======
-AC_WIRESHARK_COMPILER_FLAGS_CHECK(-fexcess-precision=fast)
->>>>>>> ff15b893
 
 CFLAGS_before_fvhidden=$CFLAGS
-AC_WIRESHARK_COMPILER_FLAGS_CHECK(-fvisibility=hidden)
+AC_WIRESHARK_GCC_CFLAGS_CHECK(-fvisibility=hidden)
 if test "x$CLFAGS" = "x$CFLAGS_before_fvhidden"
 then
 	# TODO add other ways of hiding symbols
@@ -919,7 +769,7 @@
 # in the address space to make attacks more difficult.
 #
 CFLAGS_before_pie=$CFLAGS
-AC_WIRESHARK_COMPILER_FLAGS_CHECK(-fPIE, C)
+AC_WIRESHARK_GCC_CFLAGS_CHECK(-fPIE, C)
 if test "x$CLFAGS" != "x$CFLAGS_before_pie"
 then
 	# Restore CFLAGS
@@ -1301,12 +1151,16 @@
 
 if test "x$enable_wireshark" = "xyes"; then
 	if test "x$with_qt" = "xyes"; then
-		#
-		# Make sure we have a C++ compiler.
-		#
-		if test -z "$CXX"; then
-			AC_MSG_ERROR(Need a working C++ compiler to build Wireshark with Qt)
-		fi
+
+		AC_MSG_CHECKING(whether we have a working C++ compiler)
+		AC_LANG_PUSH([C++])
+		AC_LINK_IFELSE([AC_LANG_PROGRAM([], [])],
+			[AC_MSG_RESULT(yes)],
+			[
+			 AC_MSG_RESULT(no)
+			 AC_MSG_ERROR(Need a working C++ compiler to build Wireshark with Qt)
+			])
+		AC_LANG_POP([C++])
 
 		AM_PATH_QT($QT_MIN_VERSION,
 		[
